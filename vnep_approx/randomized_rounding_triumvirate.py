# MIT License
#
# Copyright (c) 2016-2018 Matthias Rost, Elias Doehne, Tom Koch, Alexander Elvers
#
# Permission is hereby granted, free of charge, to any person obtaining a copy
# of this software and associated documentation files (the "Software"), to deal
# in the Software without restriction, including without limitation the rights
# to use, copy, modify, merge, publish, distribute, sublicense, and/or sell
# copies of the Software, and to permit persons to whom the Software is
# furnished to do so, subject to the following conditions:
#
# The above copyright notice and this permission notice shall be included in all
# copies or substantial portions of the Software.
#
# THE SOFTWARE IS PROVIDED "AS IS", WITHOUT WARRANTY OF ANY KIND, EXPRESS OR
# IMPLIED, INCLUDING BUT NOT LIMITED TO THE WARRANTIES OF MERCHANTABILITY,
# FITNESS FOR A PARTICULAR PURPOSE AND NONINFRINGEMENT. IN NO EVENT SHALL THE
# AUTHORS OR COPYRIGHT HOLDERS BE LIABLE FOR ANY CLAIM, DAMAGES OR OTHER
# LIABILITY, WHETHER IN AN ACTION OF CONTRACT, TORT OR OTHERWISE, ARISING FROM,
# OUT OF OR IN CONNECTION WITH THE SOFTWARE OR THE USE OR OTHER DEALINGS IN THE
# SOFTWARE.
#

import time
from collections import namedtuple
from random import Random

from gurobipy import GRB, LinExpr

from alib import modelcreator
from . import modelcreator_ecg_decomposition

random = Random("randomized_rounding")


class RandomizedRoundingError(Exception): pass


RandomizedRoundingMetaData = namedtuple("RandomizedRoundingMetaData", ["time_preprocessing", "time_optimization", "time_postprocessing",
                                                                       "lost_flow_in_decomposition", "temporal_log", "status"])
RandomizedRoundingSolutionData = namedtuple("RandomizedRoundingSolutionData", ["profit",
                                                                               "max_node_load",
                                                                               "max_edge_load",
                                                                               "time_to_round_solution"])

class RandomizedRoundingTriumvirateResult(modelcreator.AlgorithmResult):
    def __init__(self, meta_data, collection_of_samples_with_violations, result_wo_violations, mdk_result, mdk_meta_data):
        super(RandomizedRoundingTriumvirateResult, self).__init__()
        self.meta_data = meta_data
        self.collection_of_samples_with_violations = collection_of_samples_with_violations
        self.result_wo_violations = result_wo_violations
        self.mdk_result = mdk_result
        self.mdk_meta_data = mdk_meta_data

    def __str__(self):
        return "RandomizedRoundingResult: {}".format(self.meta_data.status)

    def get_solution(self):
        return self

    def cleanup_references(self, original_scenario):
        pass

    def __str__(self):
        output_string = "global meta_data:                {}".format(self.meta_data)
        output_string += "\ncollection_of_samples (excerpt): {} [...]".format(self.collection_of_samples_with_violations[0:10])
        output_string += "\nresult w/o violation:            {}".format(self.result_wo_violations)
        output_string += "\nmdk_meta_data:                   {}".format(self.mdk_meta_data)
        output_string += "\nmdk_solution:                    {}".format(self.mdk_result)
        return output_string


class RandomizedRoundingTriumvirate(object):
    ''' This class implements 3 different randomized rounding heuristics for obtaining integral mappings.
        The first class of heuristics applies rounding directly. Either the solution minimizing resource violations or the
        one maximizing the profit is returned.
        The second one does round but discards any (chosen) mappings whose addition would violate resource capacities.
        The last one simply computes the optimal solution of the corresponding Multi-Dimensional Knapsack (MDK).
        Specifically, given the decomposed solution for each mapping a binary variable is introduced such that capacities
        are not exceeded and for each request at most one mapping is selected.

    '''

    ALGORITHM_ID = "RandomizedRoundingTriumvirate"

    def __init__(self, scenario, gurobi_settings=None, logger=None, number_of_solutions_to_round=1000, mdk_gurobi_parameters=None, write_lp_file_format=None, decomposition_epsilon=1e-10, relative_decomposition_abortion_epsilon=1e-3, absolute_decomposition_abortion_epsilon=1e-6):
        self.scenario = scenario
<<<<<<< HEAD
        # This is the (relaxation) of the novel decomposable LP for cactus graphs.
=======



        logger.info("Starting randomized rounding trivate for scenario {}".format(scenario.name))

        lp_output_file = None
        if write_lp_file_format is not None:
            lp_output_file = scenario.name + write_lp_file_format


>>>>>>> dbb072fb
        self.mc = modelcreator_ecg_decomposition.ModelCreatorCactusDecomposition(self.scenario,
                                                                                 gurobi_settings=gurobi_settings,
                                                                                 logger=logger,
                                                                                 lp_output_file=lp_output_file,
                                                                                 absolute_decomposition_abortion_epsilon=float(
                                                                                     absolute_decomposition_abortion_epsilon),
                                                                                 relative_decomposition_abortion_epsilon=float(
                                                                                     relative_decomposition_abortion_epsilon),  #conversion to float if parameter was given as string
                                                                                 decomposition_epsilon=float(decomposition_epsilon))                                      #conversion to float if parameter was given as string
        self.temporal_log = self.mc.temporal_log
        self._fractional_solution = None
        self.solution = None
        self.logger = logger

        self.substrate_resources = list(self.scenario.substrate.edges)
        self.substrate_edge_resources = list(self.scenario.substrate.edges)
        self.substrate_node_resources = []
        for ntype in self.scenario.substrate.get_types():
            for snode in self.scenario.substrate.get_nodes_by_type(ntype):
                self.substrate_node_resources.append((ntype, snode))
                self.substrate_resources.append((ntype, snode))

        self.number_of_solutions_to_round = number_of_solutions_to_round
        if mdk_gurobi_parameters is None:
            #default settings according to IFIP 2018 evaluation
            self.mdk_gurobi_settings = modelcreator.GurobiSettings(timelimit=120,
                                                                   threads=1,
                                                                   logtoconsole=0)
        else:
            if isinstance(mdk_gurobi_parameters, modelcreator.GurobiSettings):
                self.mdk_gurobi_settings = mdk_gurobi_parameters
            elif isinstance(mdk_gurobi_parameters, tuple):
                gurobisettings_dict = {}
                key = None
                if len(mdk_gurobi_parameters) % 2 != 0:
                    raise ValueError("MDK Parameter Settings could not be converted to dictionary...")
                for index, elem in enumerate(mdk_gurobi_parameters):
                    if index % 2 == 0:
                        key = elem
                    if index % 2 == 1:
                        gurobisettings_dict[key] = elem
                self.mdk_gurobi_settings = modelcreator.GurobiSettings(**gurobisettings_dict)




    def init_model_creator(self):
        self.mc.init_model_creator()

    def compute_integral_solution(self):

        self._fractional_solution = self.mc.compute_fractional_solution()
        if self._fractional_solution is None:
            return None

        meta_data = RandomizedRoundingMetaData(time_preprocessing=self.mc.time_preprocess,
                                               time_optimization=self.mc.time_optimization,
                                               time_postprocessing=self.mc.time_postprocessing,
                                               lost_flow_in_decomposition=self.mc.lost_flow_in_the_decomposition,
                                               temporal_log=self.temporal_log,
                                               status=self.mc.status)

<<<<<<< HEAD
        # First rounding heuristic. It might violate constraints, It is a collection of rounded solutions
        collection_of_samples_with_violations = self.collect_X_randomized_rounding_samples_with_potential_violations(NUMBER_OF_ITERATIONS)

        # Second rounding heuristic. It doesn't violate constraints. Gathers all requests for a while, until they don't violate constraints.
        result_wo_violations = self.round_solution_without_violations(NUMBER_OF_ITERATIONS)

        # Third rounding
        mdk = DecompositionMDK(self.scenario, self._fractional_solution, logger=self.logger)
=======
        collection_of_samples_with_violations = self.collect_X_randomized_rounding_samples_with_potential_violations(self.number_of_solutions_to_round)

        result_wo_violations = self.round_solution_without_violations(self.number_of_solutions_to_round)

        mdk = DecompositionMDK(self.scenario, self._fractional_solution, logger=self.logger, gurobi_settings=self.mdk_gurobi_settings)
>>>>>>> dbb072fb
        mdk.init_model_creator()
        mdk_solution = mdk.compute_integral_solution()

        mdk_meta_data = RandomizedRoundingMetaData(time_preprocessing=mdk.time_preprocess,
                                                   time_optimization=mdk.time_optimization,
                                                   time_postprocessing=mdk.time_postprocessing,
                                                   lost_flow_in_decomposition=0.0,
                                                   temporal_log=mdk.temporal_log,
                                                   status=mdk.status)

        self.solution = RandomizedRoundingTriumvirateResult(meta_data=meta_data,
                                                           collection_of_samples_with_violations=collection_of_samples_with_violations,
                                                           result_wo_violations=result_wo_violations,
                                                           mdk_result=mdk_solution,
                                                           mdk_meta_data=mdk_meta_data
                                                           )
        return self.solution

    def collect_X_randomized_rounding_samples_with_potential_violations(self, number_of_samples):
        L = {}
        data = []
        for q in xrange(number_of_samples):
            time_rr0 = time.clock()

            # this is an embedding (decision on which requests to embed) with rounded values -- profit and min/max load for this solution.
            profit, max_node_load, max_edge_load = self.rounding_iteration_violations_allowed_sampling_max_violations(L)

            time_rr = time.clock() - time_rr0

            solution_tuple = RandomizedRoundingSolutionData(profit=profit,
                                                            max_node_load=max_node_load,
                                                            max_edge_load=max_edge_load,
                                                            time_to_round_solution=time_rr)
            # collection of many (violating) solution options
            data.append(solution_tuple)

        return data

    def rounding_iteration_violations_allowed_sampling_max_violations(self, L):
        r_prime = set()
        B = 0.0
        self._initialize_load_dict(L)
        for req in self.scenario.get_requests():
            p = random.random()
            total_flow = 0.0
            fractional_mapping = None
            found_mapping = False

            if req in self._fractional_solution.request_mapping:
                for frac_mapping in self._fractional_solution.request_mapping[req]:
                    total_flow += self._fractional_solution.mapping_flows[frac_mapping.name]
                    if p < total_flow:
                        found_mapping = True
                        fractional_mapping = frac_mapping
                        break

            if fractional_mapping is not None:
                r_prime.add(req)
                B += req.profit
                for res in self.substrate_resources:
                    L[res] += self._fractional_solution.mapping_loads[fractional_mapping.name][res]

        max_node_load, max_edge_load = self.calc_max_loads(L)

        return B, max_node_load, max_edge_load

    def round_solution_without_violations(self, number_of_samples):

        L = {}

        best_solution_tuple = None

        for q in xrange(number_of_samples):
            time_rr0 = time.clock()

            profit, max_node_load, max_edge_load = self.rounding_iteration_violations_without_violations(L, outer_tries=5)

            time_rr = time.clock() - time_rr0

            solution_tuple = RandomizedRoundingSolutionData(profit=profit,
                                                            max_node_load=max_node_load,
                                                            max_edge_load=max_edge_load,
                                                            time_to_round_solution=time_rr)

            if best_solution_tuple is None or best_solution_tuple.profit < solution_tuple.profit:
                best_solution_tuple = solution_tuple

        return best_solution_tuple

    def rounding_iteration_violations_without_violations(self, L, outer_tries):
        r_prime = set()
        B = 0.0
        self._initialize_load_dict(L)

        req_list = [req for req in self.scenario.get_requests()]
        random.shuffle(req_list)

        for i in range(0, outer_tries + 1):

            for req in self.scenario.get_requests():

                if req not in self._fractional_solution.request_mapping or req in r_prime:
                    continue

                p = random.random()
                total_flow = 0.0
                fractional_mapping = None

                for frac_mapping in self._fractional_solution.request_mapping[req]:
                    total_flow += self._fractional_solution.mapping_flows[frac_mapping.name]
                    if p < total_flow:
                        fractional_mapping = frac_mapping
                        break

                if fractional_mapping is not None:

                    if self.check_whether_mapping_would_obey_resource_violations(L, self._fractional_solution.mapping_loads[fractional_mapping.name]):
                        r_prime.add(req)
                        B += req.profit
                        for res in self.substrate_resources:
                            L[res] += self._fractional_solution.mapping_loads[fractional_mapping.name][res]

            random.shuffle(req_list)

        max_node_load, max_edge_load = self.calc_max_loads(L)
        return B, max_node_load, max_edge_load

    def check_whether_mapping_would_obey_resource_violations(self, L, mapping_loads):
        result = True

        for (ntype, snode) in self.substrate_node_resources:
            if L[(ntype, snode)] + mapping_loads[(ntype, snode)] > self.scenario.substrate.node[snode]["capacity"][ntype]:
                result = False
                break

        for (u, v) in self.substrate_edge_resources:
            if L[(u, v)] + mapping_loads[(u, v)] > self.scenario.substrate.edge[(u, v)]["capacity"]:
                result = False
                break

        return result

    def _initialize_load_dict(self, L):
        sub = self.scenario.substrate
        for snode in sub.nodes:
            for ntype in sub.node[snode]["capacity"]:
                L[(ntype, snode)] = 0.0
        for u, v in sub.edges:
            L[(u, v)] = 0.0

    def calc_max_loads(self, L):
        max_node_load = 0
        max_edge_load = 0
        for (ntype, snode) in self.substrate_node_resources:
            ratio = L[(ntype, snode)] / float(self.scenario.substrate.node[snode]["capacity"][ntype])
            if ratio > max_node_load:
                max_node_load = ratio
        for (u, v) in self.substrate_edge_resources:
            ratio = L[(u, v)] / float(self.scenario.substrate.edge[(u, v)]["capacity"])
            if ratio > max_edge_load:
                max_edge_load = ratio
        return (max_node_load, max_edge_load)


class DecompositionMDK(modelcreator.AbstractModelCreator):
    """
    Given the decomposition into convex combinations of valid mappings for each request,
    the MDK computes the optimal rounding given all mapping possibilities found.
    """
    def __init__(self,
                 scenario,
                 fractional_solution,
                 gurobi_settings=None,
                 optimization_callback=modelcreator.gurobi_callback,
                 lp_output_file=None,
                 potential_iis_filename=None,
                 logger=None):
        super(DecompositionMDK, self).__init__(gurobi_settings=gurobi_settings,
                                               optimization_callback=optimization_callback,
                                               lp_output_file=lp_output_file,
                                               potential_iis_filename=potential_iis_filename,
                                               logger=logger)

        self.scenario = scenario
        self.fractional_solution = fractional_solution

        self.substrate_resources = list(self.scenario.substrate.edges)
        self.substrate_edge_resources = list(self.scenario.substrate.edges)
        self.substrate_node_resources = []
        for ntype in self.scenario.substrate.get_types():
            for snode in self.scenario.substrate.get_nodes_by_type(ntype):
                self.substrate_node_resources.append((ntype, snode))
                self.substrate_resources.append((ntype, snode))
        self.var_embedding_variable = {}

    def create_variables(self):

        for req in self.fractional_solution.request_mapping:
            self.var_embedding_variable[req] = {}
            counter = 1
            for fractional_mapping in self.fractional_solution.request_mapping[req]:
                var_name = "embedding_variable_{}_{}_{}".format(req.name, counter, fractional_mapping.name)
                self.var_embedding_variable[req][fractional_mapping] = self.model.addVar(lb=0.0,
                                                                                         ub=1.0,
                                                                                         obj=0.0,
                                                                                         vtype=GRB.BINARY,
                                                                                         name=var_name)
                counter += 1

    def create_constraints(self):

        # bound resources..
        for (ntype, snode) in self.substrate_node_resources:
            constr_name = "obey_capacity_nodes_{}".format((ntype, snode))
            load_expr = LinExpr()
            for req in self.var_embedding_variable:
                for fractional_mapping in self.var_embedding_variable[req]:
                    if self.fractional_solution.mapping_loads[fractional_mapping.name][(ntype, snode)] > 0.001:
                        load_expr.addTerms(self.fractional_solution.mapping_loads[fractional_mapping.name][(ntype, snode)], self.var_embedding_variable[req][fractional_mapping])
            self.model.addConstr(load_expr, GRB.LESS_EQUAL, float(self.scenario.substrate.node[snode]["capacity"][ntype]), name=constr_name)

        for (u, v) in self.substrate_edge_resources:
            constr_name = "obey_capacity_edges_{}".format((u, v))
            load_expr = LinExpr()
            for req in self.var_embedding_variable:
                for fractional_mapping in self.var_embedding_variable[req]:
                    if self.fractional_solution.mapping_loads[fractional_mapping.name][(u, v)] > 0.001:
                        load_expr.addTerms(self.fractional_solution.mapping_loads[fractional_mapping.name][(u, v)], self.var_embedding_variable[req][fractional_mapping])
            self.model.addConstr(load_expr, GRB.LESS_EQUAL, float(self.scenario.substrate.edge[(u, v)]["capacity"]), name=constr_name)

        for req in self.var_embedding_variable:
            constr_name = "embed_at_most_one_decomposition_{}".format(req.name)
            at_most_one_decomp_expr = LinExpr()
            for fractional_mapping in self.var_embedding_variable[req]:
                at_most_one_decomp_expr.addTerms(1.0, self.var_embedding_variable[req][fractional_mapping])
            self.model.addConstr(at_most_one_decomp_expr, GRB.LESS_EQUAL, 1.0, name=constr_name)

        return

    def create_objective(self):
        # the original objective of the LP which produced the decomposable fractional solutions
        objective = LinExpr()
        for req in self.var_embedding_variable:
            for fractional_mapping in self.var_embedding_variable[req]:
                objective.addTerms(req.profit, self.var_embedding_variable[req][fractional_mapping])
        self.model.setObjective(objective, GRB.MAXIMIZE)


    def preprocess_input(self):
        pass

    # simply returns the same format as the others...
    def recover_integral_solution_from_variables(self):
        B = 0
        L = {}
        self._initialize_load_dict(L)
        for req in self.var_embedding_variable:
            was_embedded = False
            for fractional_mapping in self.var_embedding_variable[req]:
                if self.var_embedding_variable[req][fractional_mapping].X > 0.5:
                    if was_embedded:
                        raise Exception("can only embed a single decomposition!")
                    was_embedded = True
                    B += req.profit
                    for res in self.substrate_resources:
                        L[res] += self.fractional_solution.mapping_loads[fractional_mapping.name][res]

        max_node_load, max_edge_load = self.calc_max_loads(L)

        # note that we are in the post_processing stage... hence, we cannot add self.time_postprocessing ...
        result = RandomizedRoundingSolutionData(profit=B,
                                                max_node_load=max_node_load,
                                                max_edge_load=max_edge_load,
                                                time_to_round_solution=self.time_preprocess + self.time_optimization)
        return result

    def post_process_integral_computation(self):
        return self.solution

    def _initialize_load_dict(self, L):
        sub = self.scenario.substrate
        for snode in sub.nodes:
            for ntype in sub.node[snode]["capacity"]:
                L[(ntype, snode)] = 0.0
        for u, v in sub.edges:
            L[(u, v)] = 0.0

    def calc_max_loads(self, L):
        max_node_load = 0
        max_edge_load = 0
        for (ntype, snode) in self.substrate_node_resources:
            ratio = L[(ntype, snode)] / float(self.scenario.substrate.node[snode]["capacity"][ntype])
            if ratio > max_node_load:
                max_node_load = ratio
        for (u, v) in self.substrate_edge_resources:
            ratio = L[(u, v)] / float(self.scenario.substrate.edge[(u, v)]["capacity"])
            if ratio > max_edge_load:
                max_edge_load = ratio
        return (max_node_load, max_edge_load)<|MERGE_RESOLUTION|>--- conflicted
+++ resolved
@@ -85,20 +85,13 @@
 
     def __init__(self, scenario, gurobi_settings=None, logger=None, number_of_solutions_to_round=1000, mdk_gurobi_parameters=None, write_lp_file_format=None, decomposition_epsilon=1e-10, relative_decomposition_abortion_epsilon=1e-3, absolute_decomposition_abortion_epsilon=1e-6):
         self.scenario = scenario
-<<<<<<< HEAD
         # This is the (relaxation) of the novel decomposable LP for cactus graphs.
-=======
-
-
-
         logger.info("Starting randomized rounding trivate for scenario {}".format(scenario.name))
 
         lp_output_file = None
         if write_lp_file_format is not None:
             lp_output_file = scenario.name + write_lp_file_format
 
-
->>>>>>> dbb072fb
         self.mc = modelcreator_ecg_decomposition.ModelCreatorCactusDecomposition(self.scenario,
                                                                                  gurobi_settings=gurobi_settings,
                                                                                  logger=logger,
@@ -160,23 +153,14 @@
                                                lost_flow_in_decomposition=self.mc.lost_flow_in_the_decomposition,
                                                temporal_log=self.temporal_log,
                                                status=self.mc.status)
-
-<<<<<<< HEAD
         # First rounding heuristic. It might violate constraints, It is a collection of rounded solutions
-        collection_of_samples_with_violations = self.collect_X_randomized_rounding_samples_with_potential_violations(NUMBER_OF_ITERATIONS)
+        collection_of_samples_with_violations = self.collect_X_randomized_rounding_samples_with_potential_violations(self.number_of_solutions_to_round)
 
         # Second rounding heuristic. It doesn't violate constraints. Gathers all requests for a while, until they don't violate constraints.
-        result_wo_violations = self.round_solution_without_violations(NUMBER_OF_ITERATIONS)
+        result_wo_violations = self.round_solution_without_violations(self.number_of_solutions_to_round)
 
         # Third rounding
-        mdk = DecompositionMDK(self.scenario, self._fractional_solution, logger=self.logger)
-=======
-        collection_of_samples_with_violations = self.collect_X_randomized_rounding_samples_with_potential_violations(self.number_of_solutions_to_round)
-
-        result_wo_violations = self.round_solution_without_violations(self.number_of_solutions_to_round)
-
         mdk = DecompositionMDK(self.scenario, self._fractional_solution, logger=self.logger, gurobi_settings=self.mdk_gurobi_settings)
->>>>>>> dbb072fb
         mdk.init_model_creator()
         mdk_solution = mdk.compute_integral_solution()
 
